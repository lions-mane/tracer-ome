# Deployment
The OME may be run inside Kubernetes or in its stand alone docker container. It does however require ENV variables which must be setup in one of the following two ways.

## K8s
Create a configmap holding any env variables
`kubectl create configmap ome-env --from-env-file=.env`

You can now utilise the `deploy.yaml` file and deploy to a K8s cluster using `kubectl apply -f deploy.yaml`

Expose the ome internally to the k8s cluster with `kubectl apply -f service.yaml`

The OME will now be exposed as a service within your kubernetes cluster
<<<<<<< HEAD
## Releasing a new version

Ensure that `deployment/setupRelease.sh` is executable with `chmod +x deployment/setupRelease.sh`

Use the `deployment/setupRelease.sh` to help you to perform the following:

- update the version number in `Cargo.toml` using `cargo-bump`
- build a new version of the docker image tagged with the new version
- push the new docker image to gcr
- update the image in the Kubernetes deploy config

Now you can begin a rolling deploy by running `kubectl apply -f deploy.yaml`

=======
>>>>>>> 4ad8d51c
## Docker
Run the container locally via docker. Note the port mapping to expose the OME on port 8989
`docker run -p 8989:8989 tracer-ome`<|MERGE_RESOLUTION|>--- conflicted
+++ resolved
@@ -10,7 +10,6 @@
 Expose the ome internally to the k8s cluster with `kubectl apply -f service.yaml`
 
 The OME will now be exposed as a service within your kubernetes cluster
-<<<<<<< HEAD
 ## Releasing a new version
 
 Ensure that `deployment/setupRelease.sh` is executable with `chmod +x deployment/setupRelease.sh`
@@ -24,8 +23,6 @@
 
 Now you can begin a rolling deploy by running `kubectl apply -f deploy.yaml`
 
-=======
->>>>>>> 4ad8d51c
 ## Docker
 Run the container locally via docker. Note the port mapping to expose the OME on port 8989
 `docker run -p 8989:8989 tracer-ome`