//! Contains logic and type definitions for the order book itself and the
//! matching engine also
use std::{
    cell::RefCell,
    collections::{BTreeMap, VecDeque},
    fmt::Display,
};

use chrono::{DateTime, Utc};
use ethereum_types::U256;
use serde::{Deserialize, Serialize};
use thiserror::Error;
use web3::types::Address;

use crate::order::{Order, OrderId, OrderSide};
use crate::rpc;
use crate::util::{from_hex_de, from_hex_se};

/// Represents an order book for a particular Tracer market
#[derive(Clone, PartialEq, Eq, Debug, Serialize, Deserialize)]
pub struct Book {
    market: Address, /* the address of the Tracer market */
    bids: BTreeMap<U256, VecDeque<Order>>, /* buy-side */
    asks: BTreeMap<U256, VecDeque<Order>>, /* sell-side */
    #[serde(
        serialize_with = "from_hex_se",
        deserialize_with = "from_hex_de",
        rename = "LTP"
    )]
    ltp: U256, /* last traded price */
    depth: (usize, usize), /* depth  */
    crossed: bool,   /* is book crossed? */
    #[serde(serialize_with = "from_hex_se", deserialize_with = "from_hex_de")]
    spread: U256, /* bid-ask spread */
}

#[derive(
    Clone, Copy, Debug, Display, Error, Serialize, Deserialize, PartialEq, Eq,
)]
pub enum BookError {
    Web3Error,
}

impl From<web3::Error> for BookError {
    fn from(_error: web3::Error) -> Self {
        BookError::Web3Error
    }
}

impl From<ethabi::Error> for BookError {
    fn from(_error: ethabi::Error) -> Self {
        BookError::Web3Error
    }
}

impl Book {
    /// Constructor for the `Book` type
    ///
    /// Takes the address of the underlying Tracer contract as its sole
    /// argument, then initialises both sides of the book to be empty.
    pub fn new(market: Address) -> Self {
        Self {
            market,
            bids: BTreeMap::new(),
            asks: BTreeMap::new(),
            ltp: Default::default(),
            depth: (0, 0),
            crossed: false,
            spread: Default::default(),
        }
    }

    /// Returns the ticker of this market
    pub fn market(&self) -> &Address {
        &self.market
    }

    /// Returns a reference to the order matching the provided order ID
    pub fn order(&self, id: OrderId) -> Option<&Order> {
        /* search bids */
        for (_, curr_level) in self.bids.iter() {
            for curr_order in curr_level.iter() {
                if curr_order.id == id {
                    return Some(curr_order);
                }
            }
        }

        /* search asks */
        for (_, curr_level) in self.asks.iter() {
            for curr_order in curr_level.iter() {
                if curr_order.id == id {
                    return Some(curr_order);
                }
            }
        }

        None
    }

    /// Returns a mutable reference to the order matching the provided order ID
    pub fn order_mut(&mut self, id: OrderId) -> Option<&mut Order> {
        /* search bids */
        for (_, curr_level) in self.bids.iter_mut() {
            for curr_order in curr_level.iter_mut() {
                if curr_order.id == id {
                    return Some(curr_order);
                }
            }
        }

        /* search asks */
        for (_, curr_level) in self.asks.iter_mut() {
            for curr_order in curr_level.iter_mut() {
                if curr_order.id == id {
                    return Some(curr_order);
                }
            }
        }

        None
    }

    /// Returns the last traded price of the order book
    pub fn ltp(&self) -> U256 {
        self.ltp
    }

    /// Returns a pair (2-tuple) containing the depths of each side of the book
    pub fn depth(&self) -> (usize, usize) {
        (self.bids.len(), self.asks.len())
    }

    /// Returns whether the order book is currently crossed or not
    pub fn crossed(&self) -> bool {
        self.crossed
    }

    /// Returns the bid-ask spread of the book
    pub fn spread(&self) -> U256 {
        self.spread
    }

    /// Submits an order to the matching engine
    ///
    /// In the event the order cannot be (fully) matched, it will be stored
    /// in the order book for future matching.
    pub async fn submit(
        &mut self,
        mut order: Order,
        executioner_address: String,
    ) -> Result<(), BookError> {
        info!("Received {}", order);

        // load in book state
        let order_side = order.side;
        let order_price = order.price;
        let mut order_amount = order.amount;
        let bid_list = RefCell::new(&mut self.bids);
        let ask_list = RefCell::new(&mut self.asks);

        // get the best price and orders at this price
        let mut opposite = match order_side {
            OrderSide::Bid => {
                let lowest_price_ask = ask_list.borrow_mut().pop_first();
                lowest_price_ask
            }
            OrderSide::Ask => {
                let highest_price_bid = bid_list.borrow_mut().pop_last();
                highest_price_bid
            }
        };

        // no orders available to match, place order on the books
        if opposite.is_none() {
            // Nothing on the opposite side.
            info!("Adding {} due to lack of counterparty volume", order);
            return self.add_order(order); // Store the order and we are done.
        }

        let (mut price, mut orders_queue) = opposite.unwrap();

        // done if the price crosses. Changes if the order is a bid or ask
        let mut done = if order_side == OrderSide::Bid {
            order_price < price
        } else {
            order_price > price
        };

        // match until either the order is fully matched, or all valid orders to match with are done.
        while !done {
            // iterate over orders at the current "best" price
            while let Some(mut matching_order) = orders_queue.pop_front() {
                // compute new amounts for our orders using temp variables
                let match_to_submit = matching_order.clone();
                let mut matching_amount = matching_order.amount;
                matching_order.amount =
                    matching_amount.saturating_sub(order_amount);
                order_amount = order_amount.saturating_sub(matching_amount);
                matching_amount = matching_order.amount;

                // forward to the contracts
                info!("Forwarding ({},{})", order, match_to_submit);

                /* push to contract */
                match rpc::send_matched_orders(
                    order.clone(),
                    match_to_submit,
                    executioner_address.clone(),
                )
                .await
                {
                    Ok(t) => {
                        info!("See https://etherscan.io/tx/{}", t);
                    }
                    Err(e) => {
                        warn!("Failed to forward matched orders! {}", e);
                        // todo: how should we handle this when no executioner is running
                        // eg in tests?
                        //return Err(BookError::Web3Error);
                    }
                };

                info!("Executed {}", matching_order);

                // stop if the order_amount is filled.
                if order_amount.is_zero() {
                    if !matching_amount.is_zero() {
                        // todo: push back seems like it should be put to the front?
                        // Put the last popped out order back in the queue.
                        orders_queue.push_back(matching_order);
                    }
                    break;
                }

                // run out of orders at this price however we still have position
                // to fill (order amount != 0)
                if orders_queue.is_empty() {
                    break;
                }
            }

            // Check if we are done. If not move to next price level
            if order_amount.is_zero() {
                break;
            } else {
                opposite = match order_side {
                    OrderSide::Bid => {
                        let lowest_price_ask =
                            ask_list.borrow_mut().pop_first();
                        lowest_price_ask
                    }
                    OrderSide::Ask => {
                        let highest_price_bid =
                            bid_list.borrow_mut().pop_last();
                        highest_price_bid
                    }
                };
                if opposite.is_none() {
                    // Nothing on the opposite side.
                    info!(
                        "Adding {} due to lack of counterparty volume",
                        order
                    );
                    return self.add_order(order); // Store the order and we are done.
                }

                // revaluate if we are done
                (price, orders_queue) = opposite.unwrap();
                done = if order_side == OrderSide::Bid {
                    order_price < price
                } else {
                    order_price > price
                };
            }
        }

        // put any outstanding orders back into their rightful order queue
        if !orders_queue.is_empty() {
            match order_side {
                OrderSide::Bid => {
                    let mut asks = ask_list.borrow_mut();
                    asks.insert(price, orders_queue);
                }
                OrderSide::Ask => {
                    let mut bids = bid_list.borrow_mut();
                    bids.insert(price, orders_queue);
                }
            }
        }

        // if the order still isn't filled, its not possible.
        // place it on the books
        if !order_amount.is_zero() {
            // Order still has units but could not be filled
            *order.amount_mut() = order_amount;
            let _ = self.add_order(order);
        }

        Ok(())
    }

    #[allow(clippy::unnecessary_wraps)]
    fn add_order(&mut self, order: Order) -> Result<(), BookError> {
        let tmp_order: Order = order.clone();
        let order_side = order.side;
        let order_price = order.price;
        let orders = VecDeque::new();

        match order_side {
            OrderSide::Bid => {
                self.bids
                    .entry(order_price)
                    .or_insert(orders)
                    .push_back(order);
            }
            OrderSide::Ask => {
                self.asks
                    .entry(order_price)
                    .or_insert(orders)
                    .push_back(order);
            }
        }

        info!("Added {}", tmp_order);

        // TODO: Not sure if we will ever run this far.
        Ok(())
    }

<<<<<<< HEAD
=======
    /**
        This function takes in an order and a OrderLevel (Queue) and executes
        the trade. If the order was successfully filled it will return true.
        On the even that the required order is larger than the entire level
        it will return false
    */
    // fn executioner(order: Order, order_level: VecDeque<Order>) {
    //     //The algo shoud continue to fill orders until the Order coming in is complete
    //     println!("in execute with an order price of {}", order.price)
    // }

    /*************HELPER FUNCTIONS FOR TESTING START****************/
    // pub fn get_asks(&self) -> BTreeMap<U256, VecDeque<Order>> {
    //     self.asks
    // }

>>>>>>> 94801018
    /*******************HELPER FUNCTIONS FOR TESTING END************************/

    /// Cancels the open order currently in the order book with the matching ID
    ///
    /// # Returns #
    ///
    /// Returns `Ok(Some(dt))` upon success, where `dt` is a `DateTime<Utc>`
    /// type representing the time of successful cancellation of the order.
    ///
    /// Returns `Ok(None)` if there is no such order currently in the book.
    ///
    /// Returns a `BookError` if there is an error condition
    #[allow(unused_variables)] /* TODO: remove when cancel is implemented */
    pub fn cancel(
        &mut self,
        order_id: OrderId,
    ) -> Result<Option<DateTime<Utc>>, BookError> {
        for (_, orders) in self.bids.iter_mut() {
            for (index, order) in orders.iter_mut().enumerate() {
                if order.id == order_id {
                    info!("Cancelled {}", order.clone());
                    orders.remove(index);
                    return Ok(Some(Utc::now()));
                }
            }
        }

        for (_, orders) in self.asks.iter_mut() {
            for (index, order) in orders.iter_mut().enumerate() {
                if order.id == order_id {
                    info!("Cancelled {}", order.clone());
                    orders.remove(index);
                    return Ok(Some(Utc::now()));
                }
            }
        }

        Ok(None)
    }

    /// Updates internal metadata of the order book
    ///
    /// Should be called *after successful* mutation of order book state.
    #[allow(dead_code)]
    fn update(&mut self) {
        self.depth = (self.bids.len(), self.asks.len());
        /* TODO: check for crossed state */
    }
}<|MERGE_RESOLUTION|>--- conflicted
+++ resolved
@@ -327,26 +327,7 @@
         // TODO: Not sure if we will ever run this far.
         Ok(())
     }
-
-<<<<<<< HEAD
-=======
-    /**
-        This function takes in an order and a OrderLevel (Queue) and executes
-        the trade. If the order was successfully filled it will return true.
-        On the even that the required order is larger than the entire level
-        it will return false
-    */
-    // fn executioner(order: Order, order_level: VecDeque<Order>) {
-    //     //The algo shoud continue to fill orders until the Order coming in is complete
-    //     println!("in execute with an order price of {}", order.price)
-    // }
-
-    /*************HELPER FUNCTIONS FOR TESTING START****************/
-    // pub fn get_asks(&self) -> BTreeMap<U256, VecDeque<Order>> {
-    //     self.asks
-    // }
-
->>>>>>> 94801018
+    
     /*******************HELPER FUNCTIONS FOR TESTING END************************/
 
     /// Cancels the open order currently in the order book with the matching ID
