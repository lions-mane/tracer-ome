//! Contains logic and type definitions for the order book itself and the
//! matching engine also
use std::{
    cell::RefCell,
    collections::{BTreeMap, VecDeque},
    fmt::Display,
};

use chrono::{DateTime, Utc};
use ethereum_types::U256;
use serde::{Deserialize, Serialize};
use thiserror::Error;
use web3::types::Address;

use crate::order::{Order, OrderId, OrderSide};
use crate::rpc;
use crate::util::{from_hex_de, from_hex_se};

/// Represents an order book for a particular Tracer market
#[derive(Clone, PartialEq, Eq, Debug, Serialize, Deserialize)]
pub struct Book {
    market: Address, /* the address of the Tracer market */
    bids: BTreeMap<U256, VecDeque<Order>>, /* buy-side */
    asks: BTreeMap<U256, VecDeque<Order>>, /* sell-side */
    #[serde(
        serialize_with = "from_hex_se",
        deserialize_with = "from_hex_de",
        rename = "LTP"
    )]
    ltp: U256, /* last traded price */
    depth: (usize, usize), /* depth  */
    crossed: bool,   /* is book crossed? */
    #[serde(serialize_with = "from_hex_se", deserialize_with = "from_hex_de")]
    spread: U256, /* bid-ask spread */
}

#[derive(
    Clone, Copy, Debug, Display, Error, Serialize, Deserialize, PartialEq, Eq,
)]
pub enum BookError {
    Web3Error,
}

impl From<web3::Error> for BookError {
    fn from(_error: web3::Error) -> Self {
        BookError::Web3Error
    }
}

impl From<ethabi::Error> for BookError {
    fn from(_error: ethabi::Error) -> Self {
        BookError::Web3Error
    }
}

impl Book {
    /// Constructor for the `Book` type
    ///
    /// Takes the address of the underlying Tracer contract as its sole
    /// argument, then initialises both sides of the book to be empty.
    pub fn new(market: Address) -> Self {
        Self {
            market,
            bids: BTreeMap::new(),
            asks: BTreeMap::new(),
            ltp: Default::default(),
            depth: (0, 0),
            crossed: false,
            spread: Default::default(),
        }
    }

    /// Returns the ticker of this market
    pub fn market(&self) -> &Address {
        &self.market
    }

    /// Returns a reference to the order matching the provided order ID
    pub fn order(&self, id: OrderId) -> Option<&Order> {
        /* search bids */
        for (_, curr_level) in self.bids.iter() {
            for curr_order in curr_level.iter() {
                if curr_order.id == id {
                    return Some(curr_order);
                }
            }
        }

        /* search asks */
        for (_, curr_level) in self.asks.iter() {
            for curr_order in curr_level.iter() {
                if curr_order.id == id {
                    return Some(curr_order);
                }
            }
        }

        None
    }

    /// Returns a mutable reference to the order matching the provided order ID
    pub fn order_mut(&mut self, id: OrderId) -> Option<&mut Order> {
        /* search bids */
        for (_, curr_level) in self.bids.iter_mut() {
            for curr_order in curr_level.iter_mut() {
                if curr_order.id == id {
                    return Some(curr_order);
                }
            }
        }

        /* search asks */
        for (_, curr_level) in self.asks.iter_mut() {
            for curr_order in curr_level.iter_mut() {
                if curr_order.id == id {
                    return Some(curr_order);
                }
            }
        }

        None
    }

    /// Returns the last traded price of the order book
    pub fn ltp(&self) -> U256 {
        self.ltp
    }

    /// Returns a pair (2-tuple) containing the depths of each side of the book
    pub fn depth(&self) -> (usize, usize) {
        (self.bids.len(), self.asks.len())
    }

    /// Returns whether the order book is currently crossed or not
    pub fn crossed(&self) -> bool {
        self.crossed
    }

    /// Returns the bid-ask spread of the book
    pub fn spread(&self) -> U256 {
        self.spread
    }

    /// Submits an order to the matching engine
    ///
    /// In the event the order cannot be (fully) matched, it will be stored
    /// in the order book for future matching.
    pub async fn submit(
        &mut self,
        mut order: Order,
        executioner_address: String,
    ) -> Result<(), BookError> {
        info!("Received {}", order);

        // load in book state
        let order_side = order.side;
        let order_price = order.price;
        let mut order_amount = order.amount;
        let bid_list = RefCell::new(&mut self.bids);
        let ask_list = RefCell::new(&mut self.asks);

        // get the best price and orders at this price
        let mut opposite = match order_side {
            OrderSide::Bid => {
                let lowest_price_ask = ask_list.borrow_mut().pop_first();
                lowest_price_ask
            }
            OrderSide::Ask => {
                let highest_price_bid = bid_list.borrow_mut().pop_last();
                highest_price_bid
            }
        };

        // no orders available to match, place order on the books
        if opposite.is_none() {
            // Nothing on the opposite side.
            info!("Adding {} due to lack of counterparty volume", order);
            return self.add_order(order); // Store the order and we are done.
        }

        let (mut price, mut orders_queue) = opposite.unwrap();

        // done if the price crosses. Changes if the order is a bid or ask
        let mut done = if order_side == OrderSide::Bid {
            order_price < price
        } else {
            order_price > price
        };

        // match until either the order is fully matched, or all valid orders to match with are done.
        while !done {
            // iterate over orders at the current "best" price
            while let Some(mut matching_order) = orders_queue.pop_front() {
                // compute new amounts for our orders using temp variables
<<<<<<< HEAD
                let mut matching_amount = matching_order.amount;
=======
                let match_to_submit = matching_order.clone();
                let mut matching_amount = matching_order.amount();
>>>>>>> 3f66c67a
                *matching_order.amount_mut() =
                    matching_amount.saturating_sub(order_amount);
                order_amount = order_amount.saturating_sub(matching_amount);
                matching_amount = matching_order.amount;

                // forward to the contracts
                info!("Forwarding ({},{})", order, match_to_submit);

                /* push to contract */
                match rpc::send_matched_orders(
                    order.clone(),
                    match_to_submit,
                    executioner_address.clone(),
                )
                .await
                {
                    Ok(t) => {
                        info!("See https://etherscan.io/tx/{}", t);
                    }
                    Err(e) => {
                        warn!("Failed to forward matched orders! {}", e);
                        // todo: how should we handle this when no executioner is running
                        // eg in tests?
                        //return Err(BookError::Web3Error);
                    }
                };

                info!("Executed {}", matching_order);

                // stop if the order_amount is filled.
                if order_amount.is_zero() {
                    if !matching_amount.is_zero() {
                        // todo: push back seems like it should be put to the front?
                        // Put the last popped out order back in the queue.
                        orders_queue.push_back(matching_order);
                    }
                    break;
                }

                // run out of orders at this price however we still have position
                // to fill (order amount != 0)
                if orders_queue.is_empty() {
                    break;
                }
            }

            // Check if we are done. If not move to next price level
            if order_amount.is_zero() {
                break;
            } else {
                opposite = match order_side {
                    OrderSide::Bid => {
                        let lowest_price_ask =
                            ask_list.borrow_mut().pop_first();
                        lowest_price_ask
                    }
                    OrderSide::Ask => {
                        let highest_price_bid =
                            bid_list.borrow_mut().pop_last();
                        highest_price_bid
                    }
                };
                if opposite.is_none() {
                    // Nothing on the opposite side.
                    info!(
                        "Adding {} due to lack of counterparty volume",
                        order
                    );
                    return self.add_order(order); // Store the order and we are done.
                }

                // revaluate if we are done
                (price, orders_queue) = opposite.unwrap();
                done = if order_side == OrderSide::Bid {
                    order_price < price
                } else {
                    order_price > price
                };
            }
        }

        // put any outstanding orders back into their rightful order queue
        if !orders_queue.is_empty() {
            match order_side {
                OrderSide::Bid => {
                    let mut asks = ask_list.borrow_mut();
                    asks.insert(price, orders_queue);
                }
                OrderSide::Ask => {
                    let mut bids = bid_list.borrow_mut();
                    bids.insert(price, orders_queue);
                }
            }
        }

        // if the order still isn't filled, its not possible.
        // place it on the books
        if !order_amount.is_zero() {
            // Order still has units but could not be filled
            *order.amount_mut() = order_amount;
            let _ = self.add_order(order);
        }

        Ok(())
    }

    #[allow(clippy::unnecessary_wraps)]
    fn add_order(&mut self, order: Order) -> Result<(), BookError> {
        let tmp_order: Order = order.clone();
        let order_side = order.side;
        let order_price = order.price;
        let orders = VecDeque::new();

        match order_side {
            OrderSide::Bid => {
                self.bids
                    .entry(order_price)
                    .or_insert(orders)
                    .push_back(order);
            }
            OrderSide::Ask => {
                self.asks
                    .entry(order_price)
                    .or_insert(orders)
                    .push_back(order);
            }
        }

        info!("Added {}", tmp_order);

        // TODO: Not sure if we will ever run this far.
        Ok(())
    }

    /**
        This function takes in an order and a OrderLevel (Queue) and executes
        the trade. If the order was successfully filled it will return true.
        On the even that the required order is larger than the entire level
        it will return false
    */
    // fn executioner(order: Order, order_level: VecDeque<Order>) {
    //     //The algo shoud continue to fill orders until the Order coming in is complete
    //     println!("in execute with an order price of {}", order.price)
    // }

    /*************HELPER FUNCTIONS FOR TESTING START****************/
    // pub fn get_asks(&self) -> BTreeMap<U256, VecDeque<Order>> {
    //     self.asks
    // }

    /*******************HELPER FUNCTIONS FOR TESTING END************************/

    /// Cancels the open order currently in the order book with the matching ID
    ///
    /// # Returns #
    ///
    /// Returns `Ok(Some(dt))` upon success, where `dt` is a `DateTime<Utc>`
    /// type representing the time of successful cancellation of the order.
    ///
    /// Returns `Ok(None)` if there is no such order currently in the book.
    ///
    /// Returns a `BookError` if there is an error condition
    #[allow(unused_variables)] /* TODO: remove when cancel is implemented */
    pub fn cancel(
        &mut self,
        order_id: OrderId,
    ) -> Result<Option<DateTime<Utc>>, BookError> {
        for (_, orders) in self.bids.iter_mut() {
            for (index, order) in orders.iter_mut().enumerate() {
                if order.id == order_id {
                    info!("Cancelled {}", order.clone());
                    orders.remove(index);
                    return Ok(Some(Utc::now()));
                }
            }
        }

        for (_, orders) in self.asks.iter_mut() {
            for (index, order) in orders.iter_mut().enumerate() {
                if order.id == order_id {
                    info!("Cancelled {}", order.clone());
                    orders.remove(index);
                    return Ok(Some(Utc::now()));
                }
            }
        }

        Ok(None)
    }

    /// Updates internal metadata of the order book
    ///
    /// Should be called *after successful* mutation of order book state.
    #[allow(dead_code)]
    fn update(&mut self) {
        self.depth = (self.bids.len(), self.asks.len());
        /* TODO: check for crossed state */
    }
}<|MERGE_RESOLUTION|>--- conflicted
+++ resolved
@@ -192,12 +192,8 @@
             // iterate over orders at the current "best" price
             while let Some(mut matching_order) = orders_queue.pop_front() {
                 // compute new amounts for our orders using temp variables
-<<<<<<< HEAD
-                let mut matching_amount = matching_order.amount;
-=======
                 let match_to_submit = matching_order.clone();
                 let mut matching_amount = matching_order.amount();
->>>>>>> 3f66c67a
                 *matching_order.amount_mut() =
                     matching_amount.saturating_sub(order_amount);
                 order_amount = order_amount.saturating_sub(matching_amount);
