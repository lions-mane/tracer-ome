use std::convert::{From, Infallible, TryFrom};
use std::sync::Arc;

use chrono::serde::ts_seconds;
use chrono::{DateTime, Utc};
use ethereum_types::{Address, H256, U256};
use serde::{Deserialize, Serialize};
use tokio::sync::{Mutex, MutexGuard};
use warp::http;
use warp::http::StatusCode;
use warp::reply::json;
use warp::{Rejection, Reply};

<<<<<<< HEAD
use crate::api;
use crate::book::Book;
use crate::order::{ExternalOrder, Order, OrderId, OrderSide};
=======
use crate::book::{Book, ExternalBook};
use crate::order::{AddressWrapper, ExternalOrder, Order, OrderId, OrderSide};
use crate::rpc;
>>>>>>> a107b593
use crate::state::OmeState;
use crate::util::{from_hex_de, from_hex_se};

#[derive(Clone, Debug, Serialize, Deserialize)]
pub struct OmeResponse {
    pub status: u16, /* this should be the StatusCode type, but serde */
    pub message: String,
}

/// Represents an API request to create a new order book
#[derive(Clone, Debug, Serialize, Deserialize)]
pub struct CreateBookRequest {
    market: Address,
}

/// Represents an API request to create a new order
#[derive(Clone, PartialEq, Eq, Debug, Serialize, Deserialize)]
pub struct CreateOrderRequest {
    user: Address,          /* Ethereum address of trader */
    target_tracer: Address, /* Ethereum address of the Tracer smart contract */
    side: OrderSide,        /* side of the market of the order */
    #[serde(serialize_with = "from_hex_se", deserialize_with = "from_hex_de")]
    price: U256, /* price */
    #[serde(serialize_with = "from_hex_se", deserialize_with = "from_hex_de")]
    amount: U256, /* quantity */
    #[serde(with = "ts_seconds")]
    expiration: DateTime<Utc>, /* expiration of the order */
    #[serde(with = "ts_seconds")]
    created: DateTime<Utc>, /* creation time of the order */
    signed_data: String,    /* digital signature of the order */
}

impl From<CreateOrderRequest> for ExternalOrder {
    fn from(value: CreateOrderRequest) -> Self {
        /* extract request fields */
        let user: Address = value.user;
        let target_tracer: Address = value.target_tracer;
        let side: OrderSide = value.side;
        let price: U256 = value.price;
        let amount: U256 = value.amount;
        let expiration: DateTime<Utc> = value.expiration;
        let created: DateTime<Utc> = value.created;
        let signed_data: String = value.signed_data;

        let user_bytes: Vec<u8> = user.as_ref().to_vec();
        let target_tracer_bytes: Vec<u8> = target_tracer.as_ref().to_vec();

        let order: ExternalOrder = Self {
            id: hex::encode(H256::zero().as_ref().to_vec()),
            user: hex::encode(&user_bytes),
            target_tracer: hex::encode(&target_tracer_bytes),
            side: side.to_string(),
            price: price.to_string(),
            amount: amount.to_string(),
            amount_left: amount.to_string(),
            expiration: expiration.timestamp().to_string(),
            created: created.timestamp().to_string(),
            signed_data: {
                let mut chr = signed_data.chars();
                chr.next();
                chr.next();
                chr.as_str().to_string()
            },
        };

        order
    }
}

pub type UpdateOrderRequest = CreateOrderRequest;

/// HEALTH POINT HANDLER
pub async fn health_check_handler() -> Result<impl Reply, Infallible> {
    let msg: api::Message = api::Message {
        message: "Healthy".to_string(),
        data: api::MessagePayload::Empty(()),
    };

    Ok(warp::reply::with_status(
        warp::reply::json(&msg),
        http::StatusCode::OK,
    ))
}

/// REST API route handler for listing all order books
pub async fn index_book_handler(
    state: Arc<Mutex<OmeState>>,
) -> Result<impl Reply, Infallible> {
    let ome_state: MutexGuard<OmeState> = state.lock().await;

    let msg: api::Message =
        api::Message::from(api::outbound::Message::ListBooks(
            ome_state.books().keys().cloned().collect(),
        ));

    Ok(json(&msg))
}

/// REST API route handler for creating new order books
pub async fn create_book_handler(
    request: CreateBookRequest,
    state: Arc<Mutex<OmeState>>,
) -> Result<impl Reply, Rejection> {
    /* build our new order book */
    let market: Address = request.market;
    let new_book: Book = Book::new(market);

    info!("Creating book {}...", market);

    let mut ome_state: MutexGuard<OmeState> = state.lock().await;

    /* check if the market already exists and, if so, return HTTP 409 */
    if ome_state.book(market).is_some() {
        let status: StatusCode = StatusCode::CONFLICT;
        let msg: api::Message = api::Message::from(
            api::outbound::Message::Error(api::outbound::Error::BookExists),
        );

        return Ok(warp::reply::with_status(warp::reply::json(&msg), status));
    }

    /* add the new book to the engine state */
    ome_state.add_book(new_book);

    info!("Created book {}", market);

    /* indicate success to the caller */
    let status: StatusCode = http::StatusCode::CREATED;
    let msg: api::Message =
        api::Message::from(api::outbound::Message::BookCreated);

    Ok(warp::reply::with_status(warp::reply::json(&msg), status))
}

/// REST API route handler for retrieving a single order book
pub async fn read_book_handler(
    market: AddressWrapper,
    state: Arc<Mutex<OmeState>>,
) -> Result<impl Reply, Rejection> {
<<<<<<< HEAD
    let msg: api::Message =
        api::Message::from(match state.lock().await.book(market) {
            Some(t) => api::outbound::Message::ReadBook(t.clone()),
            None => {
                api::outbound::Message::Error(api::outbound::Error::NoSuchBook)
            }
        });

    Ok(json(&msg).into_response())
=======
    let ome_state: MutexGuard<OmeState> = state.lock().await;
    let book: Book = match ome_state.book(Address::from(market)) {
        Some(t) => t.clone(),
        None => {
            return Ok(warp::reply::with_status(
                "Market does not exist".to_string(),
                http::StatusCode::NOT_FOUND,
            )
            .into_response());
        }
    };
    let payload: ExternalBook = ExternalBook::from(book);
    Ok(json(&payload).into_response())
>>>>>>> a107b593
}

/// REST API route handler for creating a single order
pub async fn create_order_handler(
    market: AddressWrapper,
    request: CreateOrderRequest,
    state: Arc<Mutex<OmeState>>,
) -> Result<impl Reply, Rejection> {
    let new_order: ExternalOrder = ExternalOrder::from(request);

    let internal_order: Order = match Order::try_from(new_order.clone()) {
        Ok(t) => t,
        Err(_e) => {
            let status: StatusCode = StatusCode::BAD_REQUEST;
            let msg: api::Message =
                api::Message::from(api::outbound::Message::Error(
                    api::outbound::Error::InvalidOrder,
                ));
            return Ok(warp::reply::with_status(
                warp::reply::json(&msg),
                status,
            ));
        }
    };

    info!("Creating order {}...", internal_order.clone());

    /* acquire lock on global state */
    let mut ome_state: MutexGuard<OmeState> = state.lock().await;

    /* retrieve order book from global state */
    let book: &mut Book = match ome_state.book_mut(Address::from(market)) {
        Some(b) => b,
        None => {
            warn!(
                "Failed to create order {:?} as market does not exist!",
                new_order
            );
            let status: StatusCode = warp::http::StatusCode::NOT_FOUND;
            let msg: api::Message =
                api::Message::from(api::outbound::Message::BookNotFound);
            return Ok(warp::reply::with_status(
                warp::reply::json(&msg),
                status,
            ));
        }
    };

    /* submit order to the engine for matching */
    match book
        .submit(Order::try_from(new_order.clone()).unwrap())
        .await
    {
        Ok(match_result) => {
            info!("Created order {}", internal_order.clone());
            let status: StatusCode = StatusCode::OK;
            let msg: api::Message =
                api::Message::from(api::outbound::Message::from(match_result));
            Ok(warp::reply::with_status(warp::reply::json(&msg), status))
        }
        Err(e) => {
            warn!("Failed to create order {:?}! Engine said: {}", new_order, e);
            let status: StatusCode = StatusCode::INTERNAL_SERVER_ERROR;
            Ok(warp::reply::with_status(warp::reply::json(&()), status))
        }
    }
}

/// REST API route handler for retrieving a single order
pub async fn read_order_handler(
    market: AddressWrapper,
    id: OrderId,
    state: Arc<Mutex<OmeState>>,
) -> Result<impl Reply, Rejection> {
    let ome_state: MutexGuard<OmeState> = state.lock().await;

<<<<<<< HEAD
    let msg: api::Message = api::Message::from(match ome_state.book(market) {
        Some(book) => match book.order(id) {
            Some(order) => api::outbound::Message::ReadOrder(order.clone()),
            None => {
                api::outbound::Message::Error(api::outbound::Error::NoSuchOrder)
            }
        },
        None => api::outbound::Message::Error(api::outbound::Error::NoSuchBook),
    });

    Ok(warp::reply::with_status(json(&msg), StatusCode::OK))
=======
    /* retrieve order book */
    let book: &Book = match ome_state.book(Address::from(market)) {
        Some(b) => b,
        None => {
            let status: StatusCode = warp::http::StatusCode::NOT_FOUND;
            let resp_body: OmeResponse = OmeResponse {
                status: status.as_u16(),
                message: "Market does not exist".to_string(),
            };
            return Ok(warp::reply::with_status(
                warp::reply::json(&resp_body),
                status,
            ));
        }
    };

    /* retrieve order */
    let order: ExternalOrder = match book.order(id) {
        Some(o) => o.clone().into(),
        None => {
            let status: StatusCode = warp::http::StatusCode::NOT_FOUND;
            let resp_body: OmeResponse = OmeResponse {
                status: status.as_u16(),
                message: "Order does not exist in this market".to_string(),
            };
            return Ok(warp::reply::with_status(
                warp::reply::json(&resp_body),
                status,
            ));
        }
    };

    Ok(warp::reply::with_status(json(&order), StatusCode::OK))
>>>>>>> a107b593
}

/// REST API route handler for deleting a single order
///
/// Note that this is equivalent to order cancellation
pub async fn destroy_order_handler(
    market: AddressWrapper,
    id: OrderId,
    state: Arc<Mutex<OmeState>>,
) -> Result<impl Reply, Rejection> {
    let mut ome_state: MutexGuard<OmeState> = state.lock().await;

    /* retrieve order book */
    let book: &mut Book = match ome_state.book_mut(Address::from(market)) {
        Some(b) => b,
        None => {
            return Ok(warp::reply::with_status(
                warp::reply::json(&api::Message::from(
                    api::outbound::Message::Error(
                        api::outbound::Error::NoSuchBook,
                    ),
                )),
                http::StatusCode::OK,
            )
            .into_response());
        }
    };

    /* cancel order */
    match book.cancel(id) {
        Ok(_t) => {}
        Err(_e) => {
            let msg: api::Message =
                api::Message::from(api::outbound::Message::Error(
                    api::outbound::Error::NoSuchOrder,
                ));
            return Ok(warp::reply::with_status(
                warp::reply::json(&msg),
                http::StatusCode::NOT_FOUND,
            )
            .into_response());
        }
    };

    let status: StatusCode = http::StatusCode::OK;
    let msg: api::Message =
        api::Message::from(api::outbound::Message::OrderDestroyed);
    Ok(warp::reply::with_status(warp::reply::json(&msg), status)
        .into_response())
}

#[allow(clippy::into_iter_on_ref)]
pub async fn market_user_orders_handler(
    market: AddressWrapper,
    user: AddressWrapper,
    state: Arc<Mutex<OmeState>>,
) -> Result<impl Reply, Rejection> {
    let mut ome_state: MutexGuard<OmeState> = state.lock().await;

    /* retrieve order book */
    let book: &mut Book = match ome_state.book_mut(Address::from(market)) {
        Some(b) => b,
        None => {
            let status: StatusCode = StatusCode::NOT_FOUND;
            let msg: api::Message = api::Message::from(
                api::outbound::Message::Error(api::outbound::Error::NoSuchBook),
            );
            return Ok(warp::reply::with_status(
                warp::reply::json(&msg),
                status,
            )
            .into_response());
        }
    };

    let bids: Vec<Order> = book
        .bids
        .values()
        .into_iter()
        .flat_map(|levels| {
            levels
                .into_iter()
                .filter(|o| o.trader == Address::from(user))
        })
        .cloned()
        .collect();

    let asks: Vec<Order> = book
        .asks
        .values()
        .into_iter()
        .flat_map(|levels| {
            levels
                .into_iter()
                .filter(|o| o.trader == Address::from(user))
        })
        .cloned()
        .collect();

    let orders: Vec<ExternalOrder> = bids
        .iter()
        .cloned()
        .chain(asks.iter().cloned())
        .map(ExternalOrder::from)
        .collect();

    let status: StatusCode = http::StatusCode::OK;
    let msg: api::Message =
        api::Message::from(api::outbound::Message::ListOrders(orders));
    Ok(warp::reply::with_status(warp::reply::json(&msg), status)
        .into_response())
}<|MERGE_RESOLUTION|>--- conflicted
+++ resolved
@@ -11,15 +11,9 @@
 use warp::reply::json;
 use warp::{Rejection, Reply};
 
-<<<<<<< HEAD
 use crate::api;
 use crate::book::Book;
-use crate::order::{ExternalOrder, Order, OrderId, OrderSide};
-=======
-use crate::book::{Book, ExternalBook};
 use crate::order::{AddressWrapper, ExternalOrder, Order, OrderId, OrderSide};
-use crate::rpc;
->>>>>>> a107b593
 use crate::state::OmeState;
 use crate::util::{from_hex_de, from_hex_se};
 
@@ -159,7 +153,6 @@
     market: AddressWrapper,
     state: Arc<Mutex<OmeState>>,
 ) -> Result<impl Reply, Rejection> {
-<<<<<<< HEAD
     let msg: api::Message =
         api::Message::from(match state.lock().await.book(market) {
             Some(t) => api::outbound::Message::ReadBook(t.clone()),
@@ -169,21 +162,6 @@
         });
 
     Ok(json(&msg).into_response())
-=======
-    let ome_state: MutexGuard<OmeState> = state.lock().await;
-    let book: Book = match ome_state.book(Address::from(market)) {
-        Some(t) => t.clone(),
-        None => {
-            return Ok(warp::reply::with_status(
-                "Market does not exist".to_string(),
-                http::StatusCode::NOT_FOUND,
-            )
-            .into_response());
-        }
-    };
-    let payload: ExternalBook = ExternalBook::from(book);
-    Ok(json(&payload).into_response())
->>>>>>> a107b593
 }
 
 /// REST API route handler for creating a single order
@@ -260,7 +238,6 @@
 ) -> Result<impl Reply, Rejection> {
     let ome_state: MutexGuard<OmeState> = state.lock().await;
 
-<<<<<<< HEAD
     let msg: api::Message = api::Message::from(match ome_state.book(market) {
         Some(book) => match book.order(id) {
             Some(order) => api::outbound::Message::ReadOrder(order.clone()),
@@ -272,41 +249,6 @@
     });
 
     Ok(warp::reply::with_status(json(&msg), StatusCode::OK))
-=======
-    /* retrieve order book */
-    let book: &Book = match ome_state.book(Address::from(market)) {
-        Some(b) => b,
-        None => {
-            let status: StatusCode = warp::http::StatusCode::NOT_FOUND;
-            let resp_body: OmeResponse = OmeResponse {
-                status: status.as_u16(),
-                message: "Market does not exist".to_string(),
-            };
-            return Ok(warp::reply::with_status(
-                warp::reply::json(&resp_body),
-                status,
-            ));
-        }
-    };
-
-    /* retrieve order */
-    let order: ExternalOrder = match book.order(id) {
-        Some(o) => o.clone().into(),
-        None => {
-            let status: StatusCode = warp::http::StatusCode::NOT_FOUND;
-            let resp_body: OmeResponse = OmeResponse {
-                status: status.as_u16(),
-                message: "Order does not exist in this market".to_string(),
-            };
-            return Ok(warp::reply::with_status(
-                warp::reply::json(&resp_body),
-                status,
-            ));
-        }
-    };
-
-    Ok(warp::reply::with_status(json(&order), StatusCode::OK))
->>>>>>> a107b593
 }
 
 /// REST API route handler for deleting a single order
